--- conflicted
+++ resolved
@@ -286,16 +286,10 @@
             (em->bufReadPtr != em->bufWritePtr || em->bufFull))
     {
         uint32_t preDEF;    /* preDefinedErrorField */
-<<<<<<< HEAD
         uint16_t diff;
         
         if (emPr->inhibitEmTimer >= emInhTime) {
             /* inhibit time elapsed, send message */
-=======
-
-        /* add error register */
-        em->bufReadPtr[2] = *emPr->errorRegister;
->>>>>>> b6688f4b
 
             /* add error register */
             em->bufReadPtr[2] = *emPr->errorRegister;
