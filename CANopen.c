--- conflicted
+++ resolved
@@ -831,11 +831,7 @@
             NMTisPreOrOperational,
             timeDifference_ms);
 
-<<<<<<< HEAD
 #if CO_NO_TIME == 1
-=======
-
->>>>>>> 9c2f0a1c
     CO_TIME_process(
             CO->TIME,
             timeDifference_ms);
