--- conflicted
+++ resolved
@@ -835,14 +835,6 @@
         CO_NMT_blinkingProcess50ms(co->NMT);
     }
 #endif /* CO_USE_LEDS */
-<<<<<<< HEAD
-    if(timerNext_ms != NULL){
-        if(*timerNext_ms > 50){
-            *timerNext_ms = 50;
-        }
-    }
-=======
->>>>>>> a1f36cbe
 
     for(i=0; i<CO_NO_SDO_SERVER; i++){
         CO_SDO_process(
