--- conflicted
+++ resolved
@@ -117,11 +117,7 @@
     #define CO_RXCAN_CONS_HB  (CO_RXCAN_SDO_CLI+CO_NO_SDO_CLIENT)     /*  start index for Heartbeat Consumer messages */
     #define CO_RXCAN_LSS      (CO_RXCAN_CONS_HB+CO_NO_HB_CONS)        /*  index for LSS rx message */
     /* total number of received CAN messages */
-<<<<<<< HEAD
-    #define CO_RXCAN_NO_MSGS (1+CO_NO_SYNC+CO_NO_RPDO+CO_NO_SDO_SERVER+CO_NO_SDO_CLIENT+CO_NO_HB_CONS+CO_NO_LSS_SERVER+CO_NO_LSS_CLIENT)
-=======
     #define CO_RXCAN_NO_MSGS (1+CO_NO_SYNC+CO_NO_EMERGENCY+CO_NO_RPDO+CO_NO_SDO_SERVER+CO_NO_SDO_CLIENT+CO_NO_HB_CONS)
->>>>>>> b6688f4b
 
     #define CO_TXCAN_NMT       0                                      /*  index for NMT master message */
     #define CO_TXCAN_SYNC      CO_TXCAN_NMT+CO_NO_NMT_MASTER          /*  index for SYNC message */
