--- conflicted
+++ resolved
@@ -598,7 +598,6 @@
     return CO_ERROR_NO;
 }
 
-<<<<<<< HEAD
 CO_ReturnError_t CO_SRDO_requestSend(
         CO_SRDO_t              *SRDO)
 {
@@ -614,9 +613,7 @@
     SRDO->timer = 0;
     return CO_ERROR_NO;
 }
-        
-=======
->>>>>>> 3cf4f621
+
 void CO_SRDO_process(
         CO_SRDO_t              *SRDO,
         uint8_t                 commands,
@@ -710,13 +707,8 @@
                     if(data_ok){
                         /* Copy data from Object dictionary. */
                         for(i = 0; i<SRDO->dataLength; i++){
-<<<<<<< HEAD
                             pSRDOdataByte_normal[i] = *(ppODdataByte_normal[i]);
-                            pSRDOdataByte_inverted[i] = *(ppODdataByte_inverted[i]);                   
-=======
-                            pPDOdataByte_normal[i] = *(ppODdataByte_normal[i]);
-                            pPDOdataByte_inverted[i] = *(ppODdataByte_inverted[i]);
->>>>>>> 3cf4f621
+                            pSRDOdataByte_inverted[i] = *(ppODdataByte_inverted[i]);
                         }
 
                         CO_CANsend(SRDO->CANdevTx, SRDO->CANtxBuff[0]);
@@ -752,15 +744,9 @@
                     uint8_t** ppODdataByte_normal;
                     uint8_t** ppODdataByte_inverted;
                     bool_t data_ok = true;
-<<<<<<< HEAD
-                    
+
                     pSRDOdataByte_normal = &SRDO->CANrxData[0][0];
                     pSRDOdataByte_inverted = &SRDO->CANrxData[1][0];
-=======
-
-                    pPDOdataByte_normal = &SRDO->CANrxData[0][0];
-                    pPDOdataByte_inverted = &SRDO->CANrxData[1][0];
->>>>>>> 3cf4f621
                     for(i = 0; i<SRDO->dataLength; i++){
                         uint8_t invert = ~pSRDOdataByte_inverted[i];
                         if(pSRDOdataByte_normal[i] != invert){
